[workspace]
members = ["programs/*", "helpers/*"]
resolver = "2"

[workspace.dependencies]
anchor-lang = "0.29.0"
anyhow = "1"
base64 = "0.21"
bcs = "0.1.6"
borsh = { version = "1", features = ["derive"] }
bnum = { version = "0.10", features = ["serde", "nightly"] }
hex = "0.4.3"
itertools = "0.12.0"
k256 = { version = "0.13.3", features = ["ecdsa"] }
num-derive = "0.4"
num-traits = "0.2"
solana-program = "1.17.12"
solana-program-test = "1.17.12"
solana-sdk = "1.17.12"
thiserror = "1"
cosmwasm-std = "1.5"
serde = "1"
sha2 = "0.10.8"
sha3 = "0.10.8"
signature = "2"

# solana programs
auth-weighted = { path = "programs/auth-weighted" }
<<<<<<< HEAD
operator = { path = "programs/operator" }
=======
gateway = { path = "programs/gateway" }
>>>>>>> 05f3f4a4

# helper crates
program-utils = { path = "helpers/program-utils" }
random-array = { path = "helpers/random-array" }
slice-iterator = { path = "helpers/slice-iterator" }
test-fixtures = { path = "helpers/test-fixtures" }


[workspace.dependencies.multisig]
git = "https://github.com/axelarnetwork/axelar-amplifier"
rev = "c0904e1c72c99a174a93b5f6c18b30f52d20b71f"
features = ["library"]

[workspace.dependencies.multisig-prover]
git = "https://github.com/axelarnetwork/axelar-amplifier"
rev = "c0904e1c72c99a174a93b5f6c18b30f52d20b71f"
features = ["library"]

[workspace.dependencies.connection-router]
git = "https://github.com/axelarnetwork/axelar-amplifier"
rev = "c0904e1c72c99a174a93b5f6c18b30f52d20b71f"
features = ["library"]

[workspace.dependencies.axelar-wasm-std]
git = "https://github.com/axelarnetwork/axelar-amplifier"
rev = "c0904e1c72c99a174a93b5f6c18b30f52d20b71f"
features = ["library"]

[profile.release]
overflow-checks = true
lto = "fat"
codegen-units = 1

[profile.release.build-override]
opt-level = 3
incremental = false
codegen-units = 1


[patch.crates-io]
# aes-gcm-siv 0.10.3 and curve25519-dalek 3.x pin zeroize to <1.4
# which conflicts with other dependencies requiring zeroize ^1.5.
# We’re patching both crates to unpin zeroize.
#
# For aes-gcm-siv we’re using the same revision Solana uses in
# an (as of now) unreleased commit, see
# https://github.com/solana-labs/solana/commit/01f1bf27994d9813fadfcd134befd3a449aaa0bd
#
# For curve25519-dalek we’re using commit from a PR, see
# https://github.com/dalek-cryptography/curve25519-dalek/pull/606
aes-gcm-siv = { git = "https://github.com/RustCrypto/AEADs", rev = "6105d7a5591aefa646a95d12b5e8d3f55a9214ef" }
curve25519-dalek = { git = "https://github.com/dalek-cryptography/curve25519-dalek", rev = "8274d5cbb6fc3f38cdc742b4798173895cd2a290" }<|MERGE_RESOLUTION|>--- conflicted
+++ resolved
@@ -26,11 +26,8 @@
 
 # solana programs
 auth-weighted = { path = "programs/auth-weighted" }
-<<<<<<< HEAD
 operator = { path = "programs/operator" }
-=======
 gateway = { path = "programs/gateway" }
->>>>>>> 05f3f4a4
 
 # helper crates
 program-utils = { path = "helpers/program-utils" }
